--- conflicted
+++ resolved
@@ -333,7 +333,6 @@
 			else Node.writeData(filename,'L');
 		}
 		}
-<<<<<<< HEAD
 	double minDeltaX(){
 		double minDeltaX = X_max - X_min;
 		foreach(node; Nodes){
@@ -347,21 +346,6 @@
 			minDeltaY = min(minDeltaY,node.nodePatch.y_hi - node.nodePatch.y_lo);
 		}
 		return minDeltaY;
-=======
-	double patchMinDeltaX(){
-		double minX = 1.0e10;
-		foreach(node; Nodes){
-			minX = min(minX,node.nodePatch.x_hi - node.nodePatch.x_lo);
-		}
-		return minX;
-	}
-	double patchMinDeltaY(){
-		double minY = 1.0e10;
-		foreach(node; Nodes){
-			minY = min(minY,node.nodePatch.y_hi - node.nodePatch.y_lo);
-		}
-		return minY;
->>>>>>> 18cdcfaa
 	}
 }
 
